--- conflicted
+++ resolved
@@ -193,7 +193,6 @@
       char* entryName = (char *) dirEntry->d_name;
       const char filePath[50];
 
-<<<<<<< HEAD
       xSnprintf((char *) filePath, sizeof filePath, SYS_POWERSUPPLY_DIR "/%s/type", entryName);
       int fd = open(filePath, O_RDONLY);
       if (fd == -1)
@@ -206,11 +205,6 @@
          continue;
 
       if (type[0] == 'B' && type[1] == 'a' && type[2] == 't') {
-         
-=======
-      if (entryName[0] == 'B' && entryName[1] == 'A' && entryName[2] == 'T') {
-
->>>>>>> 63fbc3b5
          xSnprintf((char *) filePath, sizeof filePath, SYS_POWERSUPPLY_DIR "/%s/uevent", entryName);
          int fd = open(filePath, O_RDONLY);
          if (fd == -1) {
