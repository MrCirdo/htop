/*
htop - LinuxProcessList.c
(C) 2014 Hisham H. Muhammad
Released under the GNU GPLv2, see the COPYING file
in the source distribution for its full text.
*/

#include "config.h" // IWYU pragma: keep

#include "LinuxProcessList.h"

#include <assert.h>
#include <dirent.h>
#include <errno.h>
#include <fcntl.h>
#include <math.h>
#include <stdbool.h>
#include <stdio.h>
#include <stdlib.h>
#include <string.h>
#include <strings.h>
#include <unistd.h>
#include <sys/stat.h>
#include <sys/time.h>
#include <sys/types.h>

#ifdef HAVE_DELAYACCT
#include <linux/netlink.h>
#include <linux/taskstats.h>
#include <netlink/attr.h>
#include <netlink/handlers.h>
#include <netlink/msg.h>
#include <netlink/netlink.h>
#include <netlink/socket.h>
#include <netlink/genl/genl.h>
#include <netlink/genl/ctrl.h>
#endif

#include "CRT.h"
#include "LinuxProcess.h"
#include "Macros.h"
#include "Object.h"
#include "Process.h"
#include "Settings.h"
#include "XUtils.h"

#ifdef MAJOR_IN_MKDEV
#include <sys/mkdev.h>
#elif defined(MAJOR_IN_SYSMACROS)
#include <sys/sysmacros.h>
#endif


static ssize_t xread(int fd, void* buf, size_t count) {
   // Read some bytes. Retry on EINTR and when we don't get as many bytes as we requested.
   size_t alreadyRead = 0;
   for (;;) {
      ssize_t res = read(fd, buf, count);
      if (res == -1) {
         if (errno == EINTR)
            continue;
         return -1;
      }

      if (res > 0) {
         buf = ((char*)buf) + res;
         count -= res;
         alreadyRead += res;
      }

      if (count == 0 || res == 0) {
         return alreadyRead;
      }
   }
}

static int sortTtyDrivers(const void* va, const void* vb) {
   const TtyDriver* a = (const TtyDriver*) va;
   const TtyDriver* b = (const TtyDriver*) vb;
   return (a->major == b->major) ? ((int)a->minorFrom - (int)b->minorFrom) : ((int)a->major - (int)b->major);
}

static void LinuxProcessList_initTtyDrivers(LinuxProcessList* this) {
   TtyDriver* ttyDrivers;
   int fd = open(PROCTTYDRIVERSFILE, O_RDONLY);
   if (fd == -1)
      return;

   char* buf = NULL;
   int bufSize = MAX_READ;
   int bufLen = 0;
   for (;;) {
      buf = xRealloc(buf, bufSize);
      int size = xread(fd, buf + bufLen, MAX_READ);
      if (size <= 0) {
         buf[bufLen] = '\0';
         close(fd);
         break;
      }
      bufLen += size;
      bufSize += MAX_READ;
   }
   if (bufLen == 0) {
      free(buf);
      return;
   }
   int numDrivers = 0;
   int allocd = 10;
   ttyDrivers = xMalloc(sizeof(TtyDriver) * allocd);
   char* at = buf;
   while (*at != '\0') {
      at = strchr(at, ' ');    // skip first token
      while (*at == ' ') at++; // skip spaces
      char* token = at;        // mark beginning of path
      at = strchr(at, ' ');    // find end of path
      *at = '\0'; at++;        // clear and skip
      ttyDrivers[numDrivers].path = xStrdup(token); // save
      while (*at == ' ') at++; // skip spaces
      token = at;              // mark beginning of major
      at = strchr(at, ' ');    // find end of major
      *at = '\0'; at++;        // clear and skip
      ttyDrivers[numDrivers].major = atoi(token); // save
      while (*at == ' ') at++; // skip spaces
      token = at;              // mark beginning of minorFrom
      while (*at >= '0' && *at <= '9') at++; //find end of minorFrom
      if (*at == '-') {        // if has range
         *at = '\0'; at++;        // clear and skip
         ttyDrivers[numDrivers].minorFrom = atoi(token); // save
         token = at;              // mark beginning of minorTo
         at = strchr(at, ' ');    // find end of minorTo
         *at = '\0'; at++;        // clear and skip
         ttyDrivers[numDrivers].minorTo = atoi(token); // save
      } else {                 // no range
         *at = '\0'; at++;        // clear and skip
         ttyDrivers[numDrivers].minorFrom = atoi(token); // save
         ttyDrivers[numDrivers].minorTo = atoi(token); // save
      }
      at = strchr(at, '\n');   // go to end of line
      at++;                    // skip
      numDrivers++;
      if (numDrivers == allocd) {
         allocd += 10;
         ttyDrivers = xRealloc(ttyDrivers, sizeof(TtyDriver) * allocd);
      }
   }
   free(buf);
   numDrivers++;
   ttyDrivers = xRealloc(ttyDrivers, sizeof(TtyDriver) * numDrivers);
   ttyDrivers[numDrivers - 1].path = NULL;
   qsort(ttyDrivers, numDrivers - 1, sizeof(TtyDriver), sortTtyDrivers);
   this->ttyDrivers = ttyDrivers;
}

#ifdef HAVE_DELAYACCT

static void LinuxProcessList_initNetlinkSocket(LinuxProcessList* this) {
   this->netlink_socket = nl_socket_alloc();
   if (this->netlink_socket == NULL) {
      return;
   }
   if (nl_connect(this->netlink_socket, NETLINK_GENERIC) < 0) {
      return;
   }
   this->netlink_family = genl_ctrl_resolve(this->netlink_socket, TASKSTATS_GENL_NAME);
}

#endif

static int LinuxProcessList_computeCPUcount(void) {
   FILE* file = fopen(PROCSTATFILE, "r");
   if (file == NULL) {
      CRT_fatalError("Cannot open " PROCSTATFILE);
   }

   int cpus = 0;
   char buffer[PROC_LINE_LENGTH + 1];
   while (fgets(buffer, sizeof(buffer), file)) {
      if (String_startsWith(buffer, "cpu")) {
         cpus++;
      }
   }

   fclose(file);

   /* subtract raw cpu entry */
   if (cpus > 0) {
      cpus--;
   }

   return cpus;
}

static void LinuxProcessList_updateCPUcount(LinuxProcessList* this) {
   ProcessList* pl = &(this->super);
   int cpus = LinuxProcessList_computeCPUcount();
   if (cpus == 0 || cpus == pl->cpuCount)
      return;

   pl->cpuCount = cpus;
   free(this->cpus);
   this->cpus = xCalloc(cpus + 1, sizeof(CPUData));

   for (int i = 0; i <= cpus; i++) {
      this->cpus[i].totalTime = 1;
      this->cpus[i].totalPeriod = 1;
   }
}

ProcessList* ProcessList_new(UsersTable* usersTable, Hashtable* pidMatchList, uid_t userId) {
   LinuxProcessList* this = xCalloc(1, sizeof(LinuxProcessList));
   ProcessList* pl = &(this->super);

   ProcessList_init(pl, Class(LinuxProcess), usersTable, pidMatchList, userId);
   LinuxProcessList_initTtyDrivers(this);

   #ifdef HAVE_DELAYACCT
   LinuxProcessList_initNetlinkSocket(this);
   #endif

   // Check for /proc/*/smaps_rollup availability (improves smaps parsing speed, Linux 4.14+)
   FILE* file = fopen(PROCDIR "/self/smaps_rollup", "r");
   if (file != NULL) {
      this->haveSmapsRollup = true;
      fclose(file);
   } else {
      this->haveSmapsRollup = false;
   }

   // Read btime
   {
      FILE* statfile = fopen(PROCSTATFILE, "r");
      if (statfile == NULL) {
         CRT_fatalError("Cannot open " PROCSTATFILE);
      }

      while (true) {
         char buffer[PROC_LINE_LENGTH + 1];
         if (fgets(buffer, sizeof(buffer), statfile) == NULL) {
            CRT_fatalError("No btime in " PROCSTATFILE);
         } else if (String_startsWith(buffer, "btime ")) {
            if (sscanf(buffer, "btime %lld\n", &btime) != 1) {
               CRT_fatalError("Failed to parse btime from " PROCSTATFILE);
            }
            break;
         }
      }

      fclose(statfile);
   }

   // Initialze CPU count
   {
      int cpus = LinuxProcessList_computeCPUcount();
      pl->cpuCount = MAXIMUM(cpus, 1);
      this->cpus = xCalloc(cpus + 1, sizeof(CPUData));

      for (int i = 0; i <= cpus; i++) {
         this->cpus[i].totalTime = 1;
         this->cpus[i].totalPeriod = 1;
      }
   }

   return pl;
}

void ProcessList_delete(ProcessList* pl) {
   LinuxProcessList* this = (LinuxProcessList*) pl;
   ProcessList_done(pl);
   free(this->cpus);
   if (this->ttyDrivers) {
      for (int i = 0; this->ttyDrivers[i].path; i++) {
         free(this->ttyDrivers[i].path);
      }
      free(this->ttyDrivers);
   }
   #ifdef HAVE_DELAYACCT
   if (this->netlink_socket) {
      nl_close(this->netlink_socket);
      nl_socket_free(this->netlink_socket);
   }
   #endif
   free(this);
}

static inline unsigned long long LinuxProcess_adjustTime(unsigned long long t) {
   static double jiffy = NAN;
   if (isnan(jiffy)) {
      errno = 0;
      long sc_jiffy = sysconf(_SC_CLK_TCK);
      if (errno || -1 == sc_jiffy) {
         jiffy = NAN;
         return t; // Assume 100Hz clock
      }
      jiffy = sc_jiffy;
   }
   double jiffytime = 1.0 / jiffy;
   return t * jiffytime * 100;
}

static bool LinuxProcessList_readStatFile(Process* process, const char* dirname, const char* name, char* command, int* commLen) {
   LinuxProcess* lp = (LinuxProcess*) process;
   const int commLenIn = *commLen;
   *commLen = 0;
   char filename[MAX_NAME + 1];
   xSnprintf(filename, MAX_NAME, "%s/%s/stat", dirname, name);
   int fd = open(filename, O_RDONLY);
   if (fd == -1)
      return false;

   static char buf[MAX_READ + 1];

   int size = xread(fd, buf, MAX_READ);
   close(fd);
   if (size <= 0)
      return false;
   buf[size] = '\0';

   assert(process->pid == atoi(buf));
   char* location = strchr(buf, ' ');
   if (!location)
      return false;

   location += 2;
   char* end = strrchr(location, ')');
   if (!end)
      return false;

   int commsize = MINIMUM(end - location, commLenIn - 1);
   //  deepcode ignore BufferOverflow: commsize is bounded by the allocated length passed in by commLen, saved into commLenIn
   memcpy(command, location, commsize);
   command[commsize] = '\0';
   *commLen = commsize;
   location = end + 2;

   process->state = location[0];
   location += 2;
   process->ppid = strtol(location, &location, 10);
   location += 1;
   process->pgrp = strtoul(location, &location, 10);
   location += 1;
   process->session = strtoul(location, &location, 10);
   location += 1;
   process->tty_nr = strtoul(location, &location, 10);
   location += 1;
   process->tpgid = strtol(location, &location, 10);
   location += 1;
   process->flags = strtoul(location, &location, 10);
   location += 1;
   process->minflt = strtoull(location, &location, 10);
   location += 1;
   lp->cminflt = strtoull(location, &location, 10);
   location += 1;
   process->majflt = strtoull(location, &location, 10);
   location += 1;
   lp->cmajflt = strtoull(location, &location, 10);
   location += 1;
   lp->utime = LinuxProcess_adjustTime(strtoull(location, &location, 10));
   location += 1;
   lp->stime = LinuxProcess_adjustTime(strtoull(location, &location, 10));
   location += 1;
   lp->cutime = LinuxProcess_adjustTime(strtoull(location, &location, 10));
   location += 1;
   lp->cstime = LinuxProcess_adjustTime(strtoull(location, &location, 10));
   location += 1;
   process->priority = strtol(location, &location, 10);
   location += 1;
   process->nice = strtol(location, &location, 10);
   location += 1;
   process->nlwp = strtol(location, &location, 10);
   location += 1;
   location = strchr(location, ' ') + 1;
   if (process->starttime_ctime == 0) {
      process->starttime_ctime = btime + LinuxProcess_adjustTime(strtoll(location, &location, 10)) / 100;
   } else {
      location = strchr(location, ' ') + 1;
   }
   location += 1;
   for (int i = 0; i < 15; i++) {
      location = strchr(location, ' ') + 1;
   }
   process->exit_signal = strtol(location, &location, 10);
   location += 1;
   assert(location != NULL);
   process->processor = strtol(location, &location, 10);

   process->time = lp->utime + lp->stime;

   return true;
}


static bool LinuxProcessList_statProcessDir(Process* process, const char* dirname, char* name) {
   char filename[MAX_NAME + 1];
   filename[MAX_NAME] = '\0';

   xSnprintf(filename, MAX_NAME, "%s/%s", dirname, name);
   struct stat sstat;
   int statok = stat(filename, &sstat);
   if (statok == -1)
      return false;
   process->st_uid = sstat.st_uid;
   return true;
}

#ifdef HAVE_TASKSTATS

static void LinuxProcessList_readIoFile(LinuxProcess* process, const char* dirname, char* name, unsigned long long now) {
   char filename[MAX_NAME + 1];
   filename[MAX_NAME] = '\0';

   xSnprintf(filename, MAX_NAME, "%s/%s/io", dirname, name);
   int fd = open(filename, O_RDONLY);
   if (fd == -1) {
      process->io_rate_read_bps = NAN;
      process->io_rate_write_bps = NAN;
      process->io_rchar = -1LL;
      process->io_wchar = -1LL;
      process->io_syscr = -1LL;
      process->io_syscw = -1LL;
      process->io_read_bytes = -1LL;
      process->io_write_bytes = -1LL;
      process->io_cancelled_write_bytes = -1LL;
      process->io_rate_read_time = -1LL;
      process->io_rate_write_time = -1LL;
      return;
   }

   char buffer[1024];
   ssize_t buflen = xread(fd, buffer, 1023);
   close(fd);
   if (buflen < 1)
      return;

   buffer[buflen] = '\0';
   unsigned long long last_read = process->io_read_bytes;
   unsigned long long last_write = process->io_write_bytes;
   char* buf = buffer;
   char* line = NULL;
   while ((line = strsep(&buf, "\n")) != NULL) {
      switch (line[0]) {
      case 'r':
         if (line[1] == 'c' && String_startsWith(line + 2, "har: ")) {
            process->io_rchar = strtoull(line + 7, NULL, 10);
         } else if (String_startsWith(line + 1, "ead_bytes: ")) {
            process->io_read_bytes = strtoull(line + 12, NULL, 10);
            process->io_rate_read_bps =
               ((double)(process->io_read_bytes - last_read)) / (((double)(now - process->io_rate_read_time)) / 1000);
            process->io_rate_read_time = now;
         }
         break;
      case 'w':
         if (line[1] == 'c' && String_startsWith(line + 2, "har: ")) {
            process->io_wchar = strtoull(line + 7, NULL, 10);
         } else if (String_startsWith(line + 1, "rite_bytes: ")) {
            process->io_write_bytes = strtoull(line + 13, NULL, 10);
            process->io_rate_write_bps =
               ((double)(process->io_write_bytes - last_write)) / (((double)(now - process->io_rate_write_time)) / 1000);
            process->io_rate_write_time = now;
         }
         break;
      case 's':
         if (line[4] == 'r' && String_startsWith(line + 1, "yscr: ")) {
            process->io_syscr = strtoull(line + 7, NULL, 10);
         } else if (String_startsWith(line + 1, "yscw: ")) {
            process->io_syscw = strtoull(line + 7, NULL, 10);
         }
         break;
      case 'c':
         if (String_startsWith(line + 1, "ancelled_write_bytes: ")) {
            process->io_cancelled_write_bytes = strtoull(line + 23, NULL, 10);
         }
      }
   }
}

#endif



static bool LinuxProcessList_readStatmFile(LinuxProcess* process, const char* dirname, const char* name) {
   char filename[MAX_NAME + 1];
   xSnprintf(filename, sizeof(filename), "%s/%s/statm", dirname, name);
   FILE* statmfile = fopen(filename, "r");
   if (!statmfile)
      return false;

   int r = fscanf(statmfile, "%ld %ld %ld %ld %ld %ld %ld",
                  &process->super.m_size,
                  &process->super.m_resident,
                  &process->m_share,
                  &process->m_trs,
                  &process->m_lrs,
                  &process->m_drs,
                  &process->m_dt);
   fclose(statmfile);
   return r == 7;
}

static bool LinuxProcessList_readSmapsFile(LinuxProcess* process, const char* dirname, const char* name, bool haveSmapsRollup) {
   //http://elixir.free-electrons.com/linux/v4.10/source/fs/proc/task_mmu.c#L719
   //kernel will return data in chunks of size PAGE_SIZE or less.

   char buffer[256];

   if (haveSmapsRollup) {// only available in Linux 4.14+
      xSnprintf(buffer, sizeof(buffer), "%s/%s/smaps_rollup", dirname, name);
   } else {
      xSnprintf(buffer, sizeof(buffer), "%s/%s/smaps", dirname, name);
   }

   FILE* f = fopen(buffer, "r");
   if (!f)
      return false;

   process->m_pss   = 0;
   process->m_swap  = 0;
   process->m_psswp = 0;

   while (fgets(buffer, sizeof(buffer), f)) {
      if (!strchr(buffer, '\n')) {
         // Partial line, skip to end of this line
         while (fgets(buffer, sizeof(buffer), f)) {
            if (strchr(buffer, '\n')) {
               break;
            }
         }
         continue;
      }

      if (String_startsWith(buffer, "Pss:")) {
         process->m_pss += strtol(buffer + 4, NULL, 10);
      } else if (String_startsWith(buffer, "Swap:")) {
         process->m_swap += strtol(buffer + 5, NULL, 10);
      } else if (String_startsWith(buffer, "SwapPss:")) {
         process->m_psswp += strtol(buffer + 8, NULL, 10);
      }
   }

   fclose(f);
   return true;
}

#ifdef HAVE_OPENVZ

static void LinuxProcessList_readOpenVZData(LinuxProcess* process, const char* dirname, const char* name) {
   if ( (access(PROCDIR "/vz", R_OK) != 0)) {
      free(process->ctid);
      process->ctid = NULL;
      process->vpid = process->super.pid;
      return;
   }

   char filename[MAX_NAME + 1];
   xSnprintf(filename, sizeof(filename), "%s/%s/status", dirname, name);
   FILE* file = fopen(filename, "r");
   if (!file) {
      free(process->ctid);
      process->ctid = NULL;
      process->vpid = process->super.pid;
      return;
   }

   bool foundEnvID = false;
   bool foundVPid = false;
   char linebuf[256];
   while (fgets(linebuf, sizeof(linebuf), file) != NULL) {
      if (strchr(linebuf, '\n') == NULL) {
         // Partial line, skip to end of this line
         while (fgets(linebuf, sizeof(linebuf), file) != NULL) {
            if (strchr(linebuf, '\n') != NULL) {
               break;
            }
         }
         continue;
      }

      char* name_value_sep = strchr(linebuf, ':');
      if (name_value_sep == NULL) {
         continue;
      }

      int field;
      if (0 == strncasecmp(linebuf, "envID", name_value_sep - linebuf)) {
         field = 1;
      } else if (0 == strncasecmp(linebuf, "VPid", name_value_sep - linebuf)) {
         field = 2;
      } else {
         continue;
      }

      do {
         name_value_sep++;
      } while (*name_value_sep != '\0' && *name_value_sep <= 32);

      char* value_end = name_value_sep;

<<<<<<< HEAD
      while(*value_end > 32) {
=======
      while (*value_end != '\0' && *value_end > 32) {
>>>>>>> e7b95fee
         value_end++;
      }

      if (name_value_sep == value_end) {
         continue;
      }

      *value_end = '\0';

      switch(field) {
      case 1:
         foundEnvID = true;
         if (!String_eq(name_value_sep, process->ctid ? process->ctid : "")) {
            free(process->ctid);
            process->ctid = xStrdup(name_value_sep);
         }
         break;
      case 2:
         foundVPid = true;
         process->vpid = strtoul(name_value_sep, NULL, 0);
         break;
      default:
         //Sanity Check: Should never reach here, or the implementation is missing something!
         assert(false && "OpenVZ handling: Unimplemented case for field handling reached.");
      }
   }

   fclose(file);

   if (!foundEnvID) {
      free(process->ctid);
      process->ctid = NULL;
   }

   if (!foundVPid) {
      process->vpid = process->super.pid;
   }
}

#endif

#ifdef HAVE_CGROUP

static void LinuxProcessList_readCGroupFile(LinuxProcess* process, const char* dirname, const char* name) {
   char filename[MAX_NAME + 1];
   xSnprintf(filename, MAX_NAME, "%s/%s/cgroup", dirname, name);
   FILE* file = fopen(filename, "r");
   if (!file) {
      if (process->cgroup) {
         free(process->cgroup);
         process->cgroup = NULL;
      }
      return;
   }
   char output[PROC_LINE_LENGTH + 1];
   output[0] = '\0';
   char* at = output;
   int left = PROC_LINE_LENGTH;
   while (!feof(file) && left > 0) {
      char buffer[PROC_LINE_LENGTH + 1];
      char* ok = fgets(buffer, PROC_LINE_LENGTH, file);
      if (!ok)
         break;

      char* group = strchr(buffer, ':');
      if (!group)
         break;

      if (at != output) {
         *at = ';';
         at++;
         left--;
      }
      int wrote = snprintf(at, left, "%s", group);
      left -= wrote;
   }
   fclose(file);
   free(process->cgroup);
   process->cgroup = xStrdup(output);
}

#endif

#ifdef HAVE_VSERVER

static void LinuxProcessList_readVServerData(LinuxProcess* process, const char* dirname, const char* name) {
   char filename[MAX_NAME + 1];
   xSnprintf(filename, MAX_NAME, "%s/%s/status", dirname, name);
   FILE* file = fopen(filename, "r");
   if (!file)
      return;

   char buffer[PROC_LINE_LENGTH + 1];
   process->vxid = 0;
   while (fgets(buffer, PROC_LINE_LENGTH, file)) {
      if (String_startsWith(buffer, "VxID:")) {
         int vxid;
         int ok = sscanf(buffer, "VxID:\t%32d", &vxid);
         if (ok >= 1) {
            process->vxid = vxid;
         }
      }
      #if defined HAVE_ANCIENT_VSERVER
      else if (String_startsWith(buffer, "s_context:")) {
         int vxid;
         int ok = sscanf(buffer, "s_context:\t%32d", &vxid);
         if (ok >= 1) {
            process->vxid = vxid;
         }
      }
      #endif
   }
   fclose(file);
}

#endif

static void LinuxProcessList_readOomData(LinuxProcess* process, const char* dirname, const char* name) {
   char filename[MAX_NAME + 1];
   xSnprintf(filename, MAX_NAME, "%s/%s/oom_score", dirname, name);
   FILE* file = fopen(filename, "r");
   if (!file) {
      return;
   }
   char buffer[PROC_LINE_LENGTH + 1];
   if (fgets(buffer, PROC_LINE_LENGTH, file)) {
      unsigned int oom;
      int ok = sscanf(buffer, "%u", &oom);
      if (ok >= 1) {
         process->oom = oom;
      }
   }
   fclose(file);
}

static void LinuxProcessList_readCtxtData(LinuxProcess* process, const char* dirname, const char* name) {
   char filename[MAX_NAME + 1];
   xSnprintf(filename, MAX_NAME, "%s/%s/status", dirname, name);
   FILE* file = fopen(filename, "r");
   if (!file)
      return;

   char buffer[PROC_LINE_LENGTH + 1];
   unsigned long ctxt = 0;
   while (fgets(buffer, PROC_LINE_LENGTH, file)) {
      if (String_startsWith(buffer, "voluntary_ctxt_switches:")) {
         unsigned long vctxt;
         int ok = sscanf(buffer, "voluntary_ctxt_switches:\t%lu", &vctxt);
         if (ok >= 1) {
            ctxt += vctxt;
         }
      } else if (String_startsWith(buffer, "nonvoluntary_ctxt_switches:")) {
         unsigned long nvctxt;
         int ok = sscanf(buffer, "nonvoluntary_ctxt_switches:\t%lu", &nvctxt);
         if (ok >= 1) {
            ctxt += nvctxt;
         }
      }
   }
   fclose(file);
   process->ctxt_diff = (ctxt > process->ctxt_total) ? (ctxt - process->ctxt_total) : 0;
   process->ctxt_total = ctxt;
}

static void LinuxProcessList_readSecattrData(LinuxProcess* process, const char* dirname, const char* name) {
   char filename[MAX_NAME + 1];
   xSnprintf(filename, sizeof(filename), "%s/%s/attr/current", dirname, name);
   FILE* file = fopen(filename, "r");
   if (!file) {
      free(process->secattr);
      process->secattr = NULL;
      return;
   }
   char buffer[PROC_LINE_LENGTH + 1];
   char* res = fgets(buffer, sizeof(buffer), file);
   fclose(file);
   if (!res) {
      free(process->secattr);
      process->secattr = NULL;
      return;
   }
   char* newline = strchr(buffer, '\n');
   if (newline) {
      *newline = '\0';
   }
   if (process->secattr && String_eq(process->secattr, buffer)) {
      return;
   }
   free(process->secattr);
   process->secattr = xStrdup(buffer);
}

#ifdef HAVE_DELAYACCT

static int handleNetlinkMsg(struct nl_msg* nlmsg, void* linuxProcess) {
   struct nlmsghdr* nlhdr;
   struct nlattr* nlattrs[TASKSTATS_TYPE_MAX + 1];
   struct nlattr* nlattr;
   struct taskstats stats;
   int rem;
   unsigned long long int timeDelta;
   LinuxProcess* lp = (LinuxProcess*) linuxProcess;

   nlhdr = nlmsg_hdr(nlmsg);

   if (genlmsg_parse(nlhdr, 0, nlattrs, TASKSTATS_TYPE_MAX, NULL) < 0) {
      return NL_SKIP;
   }

   if ((nlattr = nlattrs[TASKSTATS_TYPE_AGGR_PID]) || (nlattr = nlattrs[TASKSTATS_TYPE_NULL])) {
      memcpy(&stats, nla_data(nla_next(nla_data(nlattr), &rem)), sizeof(stats));
      assert(lp->super.pid == (pid_t)stats.ac_pid);

      timeDelta = stats.ac_etime * 1000 - lp->delay_read_time;
      #define BOUNDS(x) (isnan(x) ? 0.0 : ((x) > 100) ? 100.0 : (x))
      #define DELTAPERC(x,y) BOUNDS((float) ((x) - (y)) / timeDelta * 100)
      lp->cpu_delay_percent = DELTAPERC(stats.cpu_delay_total, lp->cpu_delay_total);
      lp->blkio_delay_percent = DELTAPERC(stats.blkio_delay_total, lp->blkio_delay_total);
      lp->swapin_delay_percent = DELTAPERC(stats.swapin_delay_total, lp->swapin_delay_total);
      #undef DELTAPERC
      #undef BOUNDS

      lp->swapin_delay_total = stats.swapin_delay_total;
      lp->blkio_delay_total = stats.blkio_delay_total;
      lp->cpu_delay_total = stats.cpu_delay_total;
      lp->delay_read_time = stats.ac_etime * 1000;
   }
   return NL_OK;
}

static void LinuxProcessList_readDelayAcctData(LinuxProcessList* this, LinuxProcess* process) {
   struct nl_msg* msg;

   if (nl_socket_modify_cb(this->netlink_socket, NL_CB_VALID, NL_CB_CUSTOM, handleNetlinkMsg, process) < 0) {
      return;
   }

   if (! (msg = nlmsg_alloc())) {
      return;
   }

   if (! genlmsg_put(msg, NL_AUTO_PID, NL_AUTO_SEQ, this->netlink_family, 0, NLM_F_REQUEST, TASKSTATS_CMD_GET, TASKSTATS_VERSION)) {
      nlmsg_free(msg);
   }

   if (nla_put_u32(msg, TASKSTATS_CMD_ATTR_PID, process->super.pid) < 0) {
      nlmsg_free(msg);
   }

   if (nl_send_sync(this->netlink_socket, msg) < 0) {
      process->swapin_delay_percent = NAN;
      process->blkio_delay_percent = NAN;
      process->cpu_delay_percent = NAN;
      return;
   }

   if (nl_recvmsgs_default(this->netlink_socket) < 0) {
      return;
   }
}

#endif

static void setCommand(Process* process, const char* command, int len) {
   if (process->comm && process->commLen >= len) {
      strncpy(process->comm, command, len + 1);
   } else {
      free(process->comm);
      process->comm = xStrdup(command);
   }
   process->commLen = len;
}

static bool LinuxProcessList_readCmdlineFile(Process* process, const char* dirname, const char* name) {
   char filename[MAX_NAME + 1];
   xSnprintf(filename, MAX_NAME, "%s/%s/cmdline", dirname, name);
   int fd = open(filename, O_RDONLY);
   if (fd == -1)
      return false;

   char command[4096 + 1]; // max cmdline length on Linux
   int amtRead = xread(fd, command, sizeof(command) - 1);
   close(fd);
   int tokenEnd = 0;
   int lastChar = 0;
   if (amtRead == 0) {
      if (process->state == 'Z') {
         process->basenameOffset = 0;
      } else {
         ((LinuxProcess*)process)->isKernelThread = true;
      }
      return true;
   } else if (amtRead < 0) {
      return false;
   }
   for (int i = 0; i < amtRead; i++) {
      if (command[i] == '\0' || command[i] == '\n') {
         if (tokenEnd == 0) {
            tokenEnd = i;
         }
         command[i] = ' ';
      } else {
         lastChar = i;
      }
   }
   if (tokenEnd == 0) {
      tokenEnd = amtRead;
   }
   command[lastChar + 1] = '\0';
   process->basenameOffset = tokenEnd;
   setCommand(process, command, lastChar + 1);

   return true;
}

static char* LinuxProcessList_updateTtyDevice(TtyDriver* ttyDrivers, unsigned int tty_nr) {
   unsigned int maj = major(tty_nr);
   unsigned int min = minor(tty_nr);

   int i = -1;
   for (;;) {
      i++;
      if ((!ttyDrivers[i].path) || maj < ttyDrivers[i].major) {
         break;
      }
      if (maj > ttyDrivers[i].major) {
         continue;
      }
      if (min < ttyDrivers[i].minorFrom) {
         break;
      }
      if (min > ttyDrivers[i].minorTo) {
         continue;
      }
      unsigned int idx = min - ttyDrivers[i].minorFrom;
      struct stat sstat;
      char* fullPath;
      for (;;) {
         xAsprintf(&fullPath, "%s/%d", ttyDrivers[i].path, idx);
         int err = stat(fullPath, &sstat);
         if (err == 0 && major(sstat.st_rdev) == maj && minor(sstat.st_rdev) == min) {
            return fullPath;
         }
         free(fullPath);

         xAsprintf(&fullPath, "%s%d", ttyDrivers[i].path, idx);
         err = stat(fullPath, &sstat);
         if (err == 0 && major(sstat.st_rdev) == maj && minor(sstat.st_rdev) == min) {
            return fullPath;
         }
         free(fullPath);

         if (idx == min) {
            break;
         }

         idx = min;
      }
      int err = stat(ttyDrivers[i].path, &sstat);
      if (err == 0 && tty_nr == sstat.st_rdev) {
         return xStrdup(ttyDrivers[i].path);
      }
   }
   char* out;
   xAsprintf(&out, "/dev/%u:%u", maj, min);
   return out;
}

static bool LinuxProcessList_recurseProcTree(LinuxProcessList* this, const char* dirname, Process* parent, double period, struct timeval tv) {
   ProcessList* pl = (ProcessList*) this;
   DIR* dir;
   struct dirent* entry;
   const Settings* settings = pl->settings;

   #ifdef HAVE_TASKSTATS
   unsigned long long now = tv.tv_sec * 1000LL + tv.tv_usec / 1000LL;
   #endif

   dir = opendir(dirname);
   if (!dir)
      return false;

   int cpus = pl->cpuCount;
   bool hideKernelThreads = settings->hideKernelThreads;
   bool hideUserlandThreads = settings->hideUserlandThreads;
   while ((entry = readdir(dir)) != NULL) {
      char* name = entry->d_name;

      // The RedHat kernel hides threads with a dot.
      // I believe this is non-standard.
      if ((!settings->hideThreads) && name[0] == '.') {
         name++;
      }

      // Just skip all non-number directories.
      if (name[0] < '0' || name[0] > '9') {
         continue;
      }

      // filename is a number: process directory
      int pid = atoi(name);

      if (parent && pid == parent->pid)
         continue;

      if (pid <= 0)
         continue;

      bool preExisting = false;
      Process* proc = ProcessList_getProcess(pl, pid, &preExisting, LinuxProcess_new);
      proc->tgid = parent ? parent->pid : pid;

      LinuxProcess* lp = (LinuxProcess*) proc;

      char subdirname[MAX_NAME + 1];
      xSnprintf(subdirname, MAX_NAME, "%s/%s/task", dirname, name);
      LinuxProcessList_recurseProcTree(this, subdirname, proc, period, tv);

      #ifdef HAVE_TASKSTATS
      if (settings->flags & PROCESS_FLAG_IO)
         LinuxProcessList_readIoFile(lp, dirname, name, now);
      #endif

      if (! LinuxProcessList_readStatmFile(lp, dirname, name))
         goto errorReadingProcess;

      if ((settings->flags & PROCESS_FLAG_LINUX_SMAPS) && !Process_isKernelThread(proc)) {
         if (!parent) {
            // Read smaps file of each process only every second pass to improve performance
            static int smaps_flag = 0;
            if ((pid & 1) == smaps_flag) {
               LinuxProcessList_readSmapsFile(lp, dirname, name, this->haveSmapsRollup);
            }
            if (pid == 1) {
               smaps_flag = !smaps_flag;
            }
         } else {
            lp->m_pss = ((LinuxProcess*)parent)->m_pss;
         }
      }

      proc->show = ! ((hideKernelThreads && Process_isKernelThread(proc)) || (hideUserlandThreads && Process_isUserlandThread(proc)));

      char command[MAX_NAME + 1];
      unsigned long long int lasttimes = (lp->utime + lp->stime);
      int commLen = sizeof(command);
      unsigned int tty_nr = proc->tty_nr;
      if (! LinuxProcessList_readStatFile(proc, dirname, name, command, &commLen))
         goto errorReadingProcess;

      if (tty_nr != proc->tty_nr && this->ttyDrivers) {
         free(lp->ttyDevice);
         lp->ttyDevice = LinuxProcessList_updateTtyDevice(this->ttyDrivers, proc->tty_nr);
      }

      if (settings->flags & PROCESS_FLAG_LINUX_IOPRIO) {
         LinuxProcess_updateIOPriority(lp);
      }

      float percent_cpu = (lp->utime + lp->stime - lasttimes) / period * 100.0;
      proc->percent_cpu = isnan(percent_cpu) ? 0.0 : CLAMP(percent_cpu, 0.0, cpus * 100.0);
      proc->percent_mem = (proc->m_resident * CRT_pageSizeKB) / (double)(pl->totalMem) * 100.0;

      if (!preExisting) {

         if (! LinuxProcessList_statProcessDir(proc, dirname, name))
            goto errorReadingProcess;

         proc->user = UsersTable_getRef(pl->usersTable, proc->st_uid);

         #ifdef HAVE_OPENVZ
         if (settings->flags & PROCESS_FLAG_LINUX_OPENVZ) {
            LinuxProcessList_readOpenVZData(lp, dirname, name);
         }
         #endif

         #ifdef HAVE_VSERVER
         if (settings->flags & PROCESS_FLAG_LINUX_VSERVER) {
            LinuxProcessList_readVServerData(lp, dirname, name);
         }
         #endif

         if (! LinuxProcessList_readCmdlineFile(proc, dirname, name)) {
            goto errorReadingProcess;
         }

         Process_fillStarttimeBuffer(proc);

         ProcessList_add(pl, proc);
      } else {
         if (settings->updateProcessNames && proc->state != 'Z') {
            if (! LinuxProcessList_readCmdlineFile(proc, dirname, name)) {
               goto errorReadingProcess;
            }
         }
      }

      #ifdef HAVE_DELAYACCT
      LinuxProcessList_readDelayAcctData(this, lp);
      #endif

      #ifdef HAVE_CGROUP
      if (settings->flags & PROCESS_FLAG_LINUX_CGROUP) {
         LinuxProcessList_readCGroupFile(lp, dirname, name);
      }
      #endif

      if (settings->flags & PROCESS_FLAG_LINUX_OOM) {
         LinuxProcessList_readOomData(lp, dirname, name);
      }

      if (settings->flags & PROCESS_FLAG_LINUX_CTXT) {
         LinuxProcessList_readCtxtData(lp, dirname, name);
      }

      if (settings->flags & PROCESS_FLAG_LINUX_SECATTR) {
         LinuxProcessList_readSecattrData(lp, dirname, name);
      }

      if (proc->state == 'Z' && (proc->basenameOffset == 0)) {
         proc->basenameOffset = -1;
         setCommand(proc, command, commLen);
      } else if (Process_isThread(proc)) {
         if (settings->showThreadNames || Process_isKernelThread(proc) || (proc->state == 'Z' && proc->basenameOffset == 0)) {
            proc->basenameOffset = -1;
            setCommand(proc, command, commLen);
         } else if (settings->showThreadNames) {
            if (! LinuxProcessList_readCmdlineFile(proc, dirname, name)) {
               goto errorReadingProcess;
            }
         }
         if (Process_isKernelThread(proc)) {
            pl->kernelThreads++;
         } else {
            pl->userlandThreads++;
         }
      }

      pl->totalTasks++;
      if (proc->state == 'R')
         pl->runningTasks++;
      proc->updated = true;
      continue;

      // Exception handler.

errorReadingProcess:
      {
         if (preExisting) {
            ProcessList_remove(pl, proc);
         } else {
            Process_delete((Object*)proc);
         }
      }
   }
   closedir(dir);
   return true;
}

static inline void LinuxProcessList_scanMemoryInfo(ProcessList* this) {
   unsigned long long int swapFree = 0;
   unsigned long long int shmem = 0;
   unsigned long long int sreclaimable = 0;

   FILE* file = fopen(PROCMEMINFOFILE, "r");
   if (file == NULL) {
      CRT_fatalError("Cannot open " PROCMEMINFOFILE);
   }
   char buffer[128];
   while (fgets(buffer, 128, file)) {

      #define tryRead(label, variable)                                         \
         if (String_startsWith(buffer, label)) {                               \
            sscanf(buffer + strlen(label), " %32llu kB", variable);            \
            break;                                                             \
         }

      switch (buffer[0]) {
      case 'M':
         tryRead("MemTotal:", &this->totalMem);
         tryRead("MemFree:", &this->freeMem);
         tryRead("MemShared:", &this->sharedMem);
         break;
      case 'B':
         tryRead("Buffers:", &this->buffersMem);
         break;
      case 'C':
         tryRead("Cached:", &this->cachedMem);
         break;
      case 'S':
         switch (buffer[1]) {
         case 'w':
            tryRead("SwapTotal:", &this->totalSwap);
            tryRead("SwapFree:", &swapFree);
            break;
         case 'h':
            tryRead("Shmem:", &shmem);
            break;
         case 'R':
            tryRead("SReclaimable:", &sreclaimable);
            break;
         }
         break;
      }
      #undef tryRead
   }

   this->usedMem = this->totalMem - this->freeMem;
   this->cachedMem = this->cachedMem + sreclaimable - shmem;
   this->usedSwap = this->totalSwap - swapFree;
   fclose(file);
}

static inline void LinuxProcessList_scanZramInfo(LinuxProcessList* this) {
   unsigned long long int totalZram = 0;
   unsigned long long int usedZramComp = 0;
   unsigned long long int usedZramOrig = 0;

   char mm_stat[34];
   char disksize[34];

   unsigned int i = 0;
   for (;;) {
      xSnprintf(mm_stat, sizeof(mm_stat), "/sys/block/zram%u/mm_stat", i);
      xSnprintf(disksize, sizeof(disksize), "/sys/block/zram%u/disksize", i);
      i++;
      FILE* disksize_file = fopen(disksize, "r");
      FILE* mm_stat_file = fopen(mm_stat, "r");
      if (disksize_file == NULL || mm_stat_file == NULL) {
         if (disksize_file) {
            fclose(disksize_file);
         }
         if (mm_stat_file) {
            fclose(mm_stat_file);
         }
         break;
      }
      unsigned long long int size = 0;
      unsigned long long int orig_data_size = 0;
      unsigned long long int compr_data_size = 0;

      if (!fscanf(disksize_file, "%llu\n", &size) ||
          !fscanf(mm_stat_file, "    %llu       %llu", &orig_data_size, &compr_data_size)) {
         fclose(disksize_file);
         fclose(mm_stat_file);
         break;
      }

      totalZram += size;
      usedZramComp += compr_data_size;
      usedZramOrig += orig_data_size;

      fclose(disksize_file);
      fclose(mm_stat_file);
   }

   this->zram.totalZram = totalZram / 1024;
   this->zram.usedZramComp = usedZramComp / 1024;
   this->zram.usedZramOrig = usedZramOrig / 1024;
}

static inline void LinuxProcessList_scanZfsArcstats(LinuxProcessList* lpl) {
   unsigned long long int dbufSize = 0;
   unsigned long long int dnodeSize = 0;
   unsigned long long int bonusSize = 0;

   FILE* file = fopen(PROCARCSTATSFILE, "r");
   if (file == NULL) {
      lpl->zfs.enabled = 0;
      return;
   }
   char buffer[128];
   while (fgets(buffer, 128, file)) {
      #define tryRead(label, variable)                                         \
         if (String_startsWith(buffer, label)) {                               \
            sscanf(buffer + strlen(label), " %*2u %32llu", variable);          \
            break;                                                             \
         }
      #define tryReadFlag(label, variable, flag)                               \
         if (String_startsWith(buffer, label)) {                               \
            (flag) = sscanf(buffer + strlen(label), " %*2u %32llu", variable); \
            break;                                                             \
         }

      switch (buffer[0]) {
      case 'c':
         tryRead("c_max", &lpl->zfs.max);
         tryReadFlag("compressed_size", &lpl->zfs.compressed, lpl->zfs.isCompressed);
         break;
      case 'u':
         tryRead("uncompressed_size", &lpl->zfs.uncompressed);
         break;
      case 's':
         tryRead("size", &lpl->zfs.size);
         break;
      case 'h':
         tryRead("hdr_size", &lpl->zfs.header);
         break;
      case 'd':
         tryRead("dbuf_size", &dbufSize);
         tryRead("dnode_size", &dnodeSize);
         break;
      case 'b':
         tryRead("bonus_size", &bonusSize);
         break;
      case 'a':
         tryRead("anon_size", &lpl->zfs.anon);
         break;
      case 'm':
         tryRead("mfu_size", &lpl->zfs.MFU);
         tryRead("mru_size", &lpl->zfs.MRU);
         break;
      }
      #undef tryRead
      #undef tryReadFlag
   }
   fclose(file);

   lpl->zfs.enabled = (lpl->zfs.size > 0 ? 1 : 0);
   lpl->zfs.size    /= 1024;
   lpl->zfs.max    /= 1024;
   lpl->zfs.MFU    /= 1024;
   lpl->zfs.MRU    /= 1024;
   lpl->zfs.anon   /= 1024;
   lpl->zfs.header /= 1024;
   lpl->zfs.other   = (dbufSize + dnodeSize + bonusSize) / 1024;
   if ( lpl->zfs.isCompressed ) {
      lpl->zfs.compressed /= 1024;
      lpl->zfs.uncompressed /= 1024;
   }
}

static inline double LinuxProcessList_scanCPUTime(LinuxProcessList* this) {

   FILE* file = fopen(PROCSTATFILE, "r");
   if (file == NULL) {
      CRT_fatalError("Cannot open " PROCSTATFILE);
   }
   int cpus = this->super.cpuCount;
   assert(cpus > 0);
   for (int i = 0; i <= cpus; i++) {
      char buffer[PROC_LINE_LENGTH + 1];
      unsigned long long int usertime, nicetime, systemtime, idletime;
      unsigned long long int ioWait, irq, softIrq, steal, guest, guestnice;
      ioWait = irq = softIrq = steal = guest = guestnice = 0;
      // Depending on your kernel version,
      // 5, 7, 8 or 9 of these fields will be set.
      // The rest will remain at zero.
      char* ok = fgets(buffer, PROC_LINE_LENGTH, file);
      if (!ok) {
         buffer[0] = '\0';
      }

      if (i == 0) {
         (void) sscanf(buffer,   "cpu  %16llu %16llu %16llu %16llu %16llu %16llu %16llu %16llu %16llu %16llu",         &usertime, &nicetime, &systemtime, &idletime, &ioWait, &irq, &softIrq, &steal, &guest, &guestnice);
      } else {
         int cpuid;
         (void) sscanf(buffer, "cpu%4d %16llu %16llu %16llu %16llu %16llu %16llu %16llu %16llu %16llu %16llu", &cpuid, &usertime, &nicetime, &systemtime, &idletime, &ioWait, &irq, &softIrq, &steal, &guest, &guestnice);
         assert(cpuid == i - 1);
      }
      // Guest time is already accounted in usertime
      usertime = usertime - guest;
      nicetime = nicetime - guestnice;
      // Fields existing on kernels >= 2.6
      // (and RHEL's patched kernel 2.4...)
      unsigned long long int idlealltime = idletime + ioWait;
      unsigned long long int systemalltime = systemtime + irq + softIrq;
      unsigned long long int virtalltime = guest + guestnice;
      unsigned long long int totaltime = usertime + nicetime + systemalltime + idlealltime + steal + virtalltime;
      CPUData* cpuData = &(this->cpus[i]);
      // Since we do a subtraction (usertime - guest) and cputime64_to_clock_t()
      // used in /proc/stat rounds down numbers, it can lead to a case where the
      // integer overflow.
      #define WRAP_SUBTRACT(a,b) (((a) > (b)) ? (a) - (b) : 0)
      cpuData->userPeriod = WRAP_SUBTRACT(usertime, cpuData->userTime);
      cpuData->nicePeriod = WRAP_SUBTRACT(nicetime, cpuData->niceTime);
      cpuData->systemPeriod = WRAP_SUBTRACT(systemtime, cpuData->systemTime);
      cpuData->systemAllPeriod = WRAP_SUBTRACT(systemalltime, cpuData->systemAllTime);
      cpuData->idleAllPeriod = WRAP_SUBTRACT(idlealltime, cpuData->idleAllTime);
      cpuData->idlePeriod = WRAP_SUBTRACT(idletime, cpuData->idleTime);
      cpuData->ioWaitPeriod = WRAP_SUBTRACT(ioWait, cpuData->ioWaitTime);
      cpuData->irqPeriod = WRAP_SUBTRACT(irq, cpuData->irqTime);
      cpuData->softIrqPeriod = WRAP_SUBTRACT(softIrq, cpuData->softIrqTime);
      cpuData->stealPeriod = WRAP_SUBTRACT(steal, cpuData->stealTime);
      cpuData->guestPeriod = WRAP_SUBTRACT(virtalltime, cpuData->guestTime);
      cpuData->totalPeriod = WRAP_SUBTRACT(totaltime, cpuData->totalTime);
      #undef WRAP_SUBTRACT
      cpuData->userTime = usertime;
      cpuData->niceTime = nicetime;
      cpuData->systemTime = systemtime;
      cpuData->systemAllTime = systemalltime;
      cpuData->idleAllTime = idlealltime;
      cpuData->idleTime = idletime;
      cpuData->ioWaitTime = ioWait;
      cpuData->irqTime = irq;
      cpuData->softIrqTime = softIrq;
      cpuData->stealTime = steal;
      cpuData->guestTime = virtalltime;
      cpuData->totalTime = totaltime;
   }

   double period = (double)this->cpus[0].totalPeriod / cpus;
   fclose(file);
   return period;
}

static int scanCPUFreqencyFromSysCPUFreq(LinuxProcessList* this) {
   int cpus = this->super.cpuCount;
   int numCPUsWithFrequency = 0;
   unsigned long totalFrequency = 0;

   for (int i = 0; i < cpus; ++i) {
      char pathBuffer[64];
      xSnprintf(pathBuffer, sizeof(pathBuffer), "/sys/devices/system/cpu/cpu%d/cpufreq/scaling_cur_freq", i);

      FILE* file = fopen(pathBuffer, "r");
      if (!file)
         return -errno;

      unsigned long frequency;
      if (fscanf(file, "%lu", &frequency) == 1) {
         /* convert kHz to MHz */
         frequency = frequency / 1000;
         this->cpus[i + 1].frequency = frequency;
         numCPUsWithFrequency++;
         totalFrequency += frequency;
      }

      fclose(file);
   }

   if (numCPUsWithFrequency > 0)
      this->cpus[0].frequency = (double)totalFrequency / numCPUsWithFrequency;

   return 0;
}

static void scanCPUFreqencyFromCPUinfo(LinuxProcessList* this) {
   FILE* file = fopen(PROCCPUINFOFILE, "r");
   if (file == NULL)
      return;

   int cpus = this->super.cpuCount;
   int numCPUsWithFrequency = 0;
   double totalFrequency = 0;
   int cpuid = -1;

   while (!feof(file)) {
      double frequency;
      char buffer[PROC_LINE_LENGTH];

      if (fgets(buffer, PROC_LINE_LENGTH, file) == NULL)
         break;

      if (
         (sscanf(buffer, "processor : %d", &cpuid) == 1) ||
         (sscanf(buffer, "processor: %d", &cpuid) == 1)
      ) {
         continue;
      } else if (
         (sscanf(buffer, "cpu MHz : %lf", &frequency) == 1) ||
         (sscanf(buffer, "cpu MHz: %lf", &frequency) == 1)
      ) {
         if (cpuid < 0 || cpuid > (cpus - 1)) {
            continue;
         }

         CPUData* cpuData = &(this->cpus[cpuid + 1]);
         /* do not override sysfs data */
         if (isnan(cpuData->frequency)) {
            cpuData->frequency = frequency;
         }
         numCPUsWithFrequency++;
         totalFrequency += frequency;
      } else if (buffer[0] == '\n') {
         cpuid = -1;
      }
   }
   fclose(file);

   if (numCPUsWithFrequency > 0) {
      this->cpus[0].frequency = totalFrequency / numCPUsWithFrequency;
   }
}

static void LinuxProcessList_scanCPUFrequency(LinuxProcessList* this) {
   int cpus = this->super.cpuCount;
   assert(cpus > 0);

   for (int i = 0; i <= cpus; i++) {
      this->cpus[i].frequency = NAN;
   }

   if (scanCPUFreqencyFromSysCPUFreq(this) == 0) {
      return;
   }

   scanCPUFreqencyFromCPUinfo(this);
}

void ProcessList_goThroughEntries(ProcessList* super, bool pauseProcessUpdate) {
   LinuxProcessList* this = (LinuxProcessList*) super;
   const Settings* settings = super->settings;

   LinuxProcessList_scanMemoryInfo(super);
   LinuxProcessList_scanZfsArcstats(this);
   LinuxProcessList_updateCPUcount(this);
   LinuxProcessList_scanZramInfo(this);

   double period = LinuxProcessList_scanCPUTime(this);

   if (settings->showCPUFrequency) {
      LinuxProcessList_scanCPUFrequency(this);
   }

   // in pause mode only gather global data for meters (CPU/memory/...)
   if (pauseProcessUpdate) {
      return;
   }

   struct timeval tv;
   gettimeofday(&tv, NULL);
   LinuxProcessList_recurseProcTree(this, PROCDIR, NULL, period, tv);
}<|MERGE_RESOLUTION|>--- conflicted
+++ resolved
@@ -594,11 +594,7 @@
 
       char* value_end = name_value_sep;
 
-<<<<<<< HEAD
       while(*value_end > 32) {
-=======
-      while (*value_end != '\0' && *value_end > 32) {
->>>>>>> e7b95fee
          value_end++;
       }
 
