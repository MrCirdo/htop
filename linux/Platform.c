/*
htop - linux/Platform.c
(C) 2014 Hisham H. Muhammad
Released under the GNU GPL, see the COPYING file
in the source distribution for its full text.
*/

#include "Platform.h"
#include "IOPriority.h"
#include "IOPriorityPanel.h"
#include "LinuxProcess.h"
#include "Meter.h"
#include "CPUMeter.h"
#include "MemoryMeter.h"
#include "SwapMeter.h"
#include "TasksMeter.h"
#include "LoadAverageMeter.h"
#include "UptimeMeter.h"
#include "BatteryMeter.h"
#include "ClockMeter.h"
#include "HostnameMeter.h"

#include <math.h>
#include <assert.h>

/*{
#include "Action.h"
}*/

static Htop_Reaction Platform_actionSetIOPriority(Panel* panel, ProcessList* pl, Header* header) {
   (void) panel, (void) pl;
   LinuxProcess* p = (LinuxProcess*) Panel_getSelected(panel);
   if (!p) return HTOP_OK;
   IOPriority ioprio = p->ioPriority;
   Panel* ioprioPanel = IOPriorityPanel_new(ioprio);
   const char* fuFunctions[] = {"Set    ", "Cancel ", NULL};
   void* set = Action_pickFromVector(panel, ioprioPanel, 21, fuFunctions, header);
   if (set) {
      IOPriority ioprio = IOPriorityPanel_getIOPriority(ioprioPanel);
      bool ok = Action_foreachProcess(panel, (Action_ForeachProcessFn) LinuxProcess_setIOPriority, (size_t) ioprio, NULL);
      if (!ok)
         beep();
   }
   Panel_delete((Object*)ioprioPanel);
   return HTOP_REFRESH | HTOP_REDRAW_BAR | HTOP_UPDATE_PANELHDR;
}

void Platform_setBindings(Htop_Action* keys) {
   keys['i'] = Platform_actionSetIOPriority;
}

MeterClass* Platform_meterTypes[] = {
   &CPUMeter_class,
   &ClockMeter_class,
   &LoadAverageMeter_class,
   &LoadMeter_class,
   &MemoryMeter_class,
   &SwapMeter_class,
   &TasksMeter_class,
   &UptimeMeter_class,
   &BatteryMeter_class,
   &HostnameMeter_class,
   &AllCPUsMeter_class,
   &AllCPUs2Meter_class,
   &LeftCPUsMeter_class,
   &RightCPUsMeter_class,
   &LeftCPUs2Meter_class,
   &RightCPUs2Meter_class,
   &BlankMeter_class,
   NULL
};

int Platform_getUptime() {
   double uptime = 0;
   FILE* fd = fopen(PROCDIR "/uptime", "r");
   if (fd) {
      fscanf(fd, "%64lf", &uptime);
      fclose(fd);
   }
<<<<<<< HEAD
   int totalseconds = (int) floor(uptime);
}

void Platform_getLoadAverage(double* one, double* five, double* fifteen) {
   int activeProcs, totalProcs, lastProc;
   *one = 0; *five = 0; *fifteen = 0;
   FILE *fd = fopen(PROCDIR "/loadavg", "r");
   if (fd) {
      int total = fscanf(fd, "%32lf %32lf %32lf %32d/%32d %32d", one, five, fifteen,
         &activeProcs, &totalProcs, &lastProc);
      (void) total;
      assert(total == 6);
      fclose(fd);
   }
}
=======
   return (int) floor(uptime);
}
>>>>>>> e7484015
<|MERGE_RESOLUTION|>--- conflicted
+++ resolved
@@ -77,8 +77,7 @@
       fscanf(fd, "%64lf", &uptime);
       fclose(fd);
    }
-<<<<<<< HEAD
-   int totalseconds = (int) floor(uptime);
+   return (int) floor(uptime);
 }
 
 void Platform_getLoadAverage(double* one, double* five, double* fifteen) {
@@ -93,7 +92,3 @@
       fclose(fd);
    }
 }
-=======
-   return (int) floor(uptime);
-}
->>>>>>> e7484015
